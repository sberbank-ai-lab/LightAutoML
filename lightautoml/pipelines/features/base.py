--- conflicted
+++ resolved
@@ -568,9 +568,6 @@
         # get top n
         top = list(df.index[:top_n])
 
-<<<<<<< HEAD
-        return top
-=======
         return top
 
     def get_group_by(self, train: NumpyOrPandas,
@@ -632,5 +629,4 @@
             GroupByTransformer(),
         ])
             
-        return groupby_processing
->>>>>>> bf681ddb
+        return groupby_processing