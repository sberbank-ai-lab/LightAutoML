--- conflicted
+++ resolved
@@ -85,25 +85,14 @@
 
 
 [tool.poetry.dev-dependencies]
-<<<<<<< HEAD
-pytest = "*"
-sphinx = "*"
-sphinx-rtd-theme = "*"
-IPython = "<7.0.0"
-nbsphinx = "*"
-nbsphinx-link = "*"
-sphinx-autodoc-typehints = "*"
-pandoc = "*"
-=======
 pytest = "6.2.5"
 sphinx = "4.3.2"
 sphinx-autodoc-typehints = "1.12.0"
 sphinx-rtd-theme = "1.0.0"
-IPython = "7.16.3"
+IPython = "<7.0.0"
 nbsphinx = "0.8.8"
 nbsphinx-link = "1.3.0"
 pandoc = "2.0.1"
->>>>>>> e762be63
 pre-commit = "2.15.0"
 notebook = "6.4.7"
 mypy = "0.910"
