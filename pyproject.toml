[tool.poetry]
name = "LightAutoML"
version = "0.3.3"
description = "Fast and customizable framework for automatic ML model creation (AutoML)"
authors = [
    "Alexander Ryzhkov <AMRyzhkov@sberbank.ru>",
    "Anton Vakhrushev <AGVakhrushev@sberbank.ru>",
    "Dmitrii Simakov <Simakov.D.E@sberbank.ru>",
    "Rinchin Damdinov <RGDamdinov@sberbank.ru>",
    "Alexander Kirilin <ADKirilin@sberbank.ru>",
    "Vasilii Bunakov <VABunakov@sberbank.ru>",
    "Pavel Shvets <PIShvets@sberbank.ru>",
]
readme = "README.md"
license = "Apache-2.0"
homepage = "https://lightautoml.readthedocs.io/en/latest/"
repository = "https://github.com/sberbank-ai-lab/LightAutoML"
classifiers = [
    "Programming Language :: Python :: 3.6",
    "Programming Language :: Python :: 3.7",
    "Programming Language :: Python :: 3.8",
    "Programming Language :: Python :: 3.9",
    "Operating System :: OS Independent",
    "Intended Audience :: Science/Research",
    "Development Status :: 3 - Alpha",
    "Environment :: Console",
    "Natural Language :: Russian",
    "Topic :: Scientific/Engineering :: Artificial Intelligence",
    "Typing :: Typed"
]


[tool.poetry.dependencies]
python = ">=3.6.1, <3.10"

poetry-core = "^1.0.0"
numpy = [
  {version = ">=1.20.0", python = ">=3.7"},
  {version = ">=1.11.1;<1.20.0", python = "<3.7"}
]
scipy = "*"
pandas = ">=1"
scikit-learn = ">=0.22"
lightgbm = "^2.3"
catboost = "*"
optuna = "*"
torch = [
    {platform = "win32", python = "3.6.1", version = "1.7.0"},
    {platform = "*", version = "<1.9"}
]
dataclasses = "0.6"
holidays = "*"
networkx = "*"
cmaes = "*"
pyyaml = "*"
tqdm = "*"
joblib = "*"
importlib-metadata = {version = "^1.0", python = "<3.8"}

autowoe = ">=1.2"

jinja2 = "*"
json2html = "*"
seaborn = "*"

# NLP
gensim = {version = ">=4", optional = true}
nltk = {version = "*", optional = true}
transformers = {version = ">=4", optional = true}

# CV
albumentations = {version = ">=0.4.6", optional = true}  #
efficientnet-pytorch = {version = "*", optional = true}
<<<<<<< HEAD
# opencv-python = {version = "*", optional = true}
# PyWavelets = {version = "*", optional = true}
# scikit-image = {version = "*", optional = true}
# torchvision = [
#     {platform = "win32", python = "3.6.1", version = "0.8.0", optional = true},
#     {platform = "*", version = "*", optional = true}
# ]
=======
opencv-python = {version = "==4.5.2.52", optional = true}
PyWavelets = {version = "*", optional = true}
scikit-image = {version = "*", optional = true}
torchvision = [
    {platform = "win32", python = "3.6.1", version = "0.8.0", optional = true},
    {platform = "*", version = "*", optional = true}
]
>>>>>>> 56faa616

# # Report (pdf)
# weasyprint = {version = "^52.5", optional = true}
# cffi = {version = "^1.14.5", optional = true}


[tool.poetry.dev-dependencies]
pytest = "*"
sphinx = "*"
sphinx-rtd-theme = "*"
IPython = "*"
nbsphinx = "*"
nbsphinx-link = "*"
sphinx-autodoc-typehints = "*"
pandoc = "*"
pre-commit = "2.15.0"
notebook = "*"
mypy = "^0.910"
tox = "*"
darglint = "^1.8.1"
black = "20.8b1"
flake8-docstrings = "^1.6.0"
isort = "5.7.0"
<<<<<<< HEAD
#jupyter-contrib-nbextensions = "^0.5.1"
#flake8 = "^4.0.1"


# [tool.poetry.extras]
# cv = [
#     "albumentations",
#     "efficientnet-pytorch",
#     "opencv-python",
#     "PyWavelets",
#     "scikit-image",
#     "torchvision"
# ]
# nlp = [
#     "gensim",
#     "nltk",
#     "transformers"
# ]
# report = [
#     "cffi",
#     "weasyprint"
# ]
# all = [
#     "albumentations",
#     "efficientnet-pytorch",
#     "opencv-python",
#     "PyWavelets",
#     "scikit-image",
#     "torchvision",
#     "gensim",
#     "nltk",
#     "transformers",
#     "cffi",
#     "weasyprint"
# ]

=======
jupyter-contrib-nbextensions = "^0.5.1"
flake8 = "^4.0.1"


[tool.poetry.extras]
cv = [
    "albumentations",
    "efficientnet-pytorch",
    "opencv-python",
    "PyWavelets",
    "scikit-image",
    "torchvision"
]
nlp = [
    "gensim",
    "nltk",
    "transformers"
]
report = [
    "cffi",
    "weasyprint"
]
all = [
    "albumentations",
    "efficientnet-pytorch",
    "opencv-python",
    "PyWavelets",
    "scikit-image",
    "torchvision",
    "gensim",
    "nltk",
    "transformers",
    "cffi",
    "weasyprint"
]
>>>>>>> 56faa616


[build-system]
requires = ["poetry-core>=1.0.0"]
build-backend = "poetry.core.masonry.api"


[tool.black]
line-length = 120
include = '\.pyi?$'
exclude = '''
/(
    \.eggs
  | \.git
  | \.hg
  | \.mypy_cache
  | \.tox
  | \.venv
  | _build
  | buck-out
  | build
  | dist
  | tests/.*/setup.py
)/
'''


[tool.isort]
profile = "black"
force_single_line = true
atomic = true
include_trailing_comma = true
lines_after_imports = 2
lines_between_types = 1
use_parentheses = true
filter_files = true


[tool.tox]
legacy_tox_ini = """
[tox]
isolated_build = True
envlist = py{36, 37, 38, 39}

[gh-actions]
python =
    3.6: py36
    3.7: py37
    3.8: py38
    3.9: py39

[gh-actions:env]
PLATFORM =
    ubuntu-latest: linux
    macos-latest: macos
    windows-latest: windows

[testenv]
whitelist_externals = poetry
commands =
    poetry install
    poetry run pytest tests -v
"""<|MERGE_RESOLUTION|>--- conflicted
+++ resolved
@@ -71,15 +71,6 @@
 # CV
 albumentations = {version = ">=0.4.6", optional = true}  #
 efficientnet-pytorch = {version = "*", optional = true}
-<<<<<<< HEAD
-# opencv-python = {version = "*", optional = true}
-# PyWavelets = {version = "*", optional = true}
-# scikit-image = {version = "*", optional = true}
-# torchvision = [
-#     {platform = "win32", python = "3.6.1", version = "0.8.0", optional = true},
-#     {platform = "*", version = "*", optional = true}
-# ]
-=======
 opencv-python = {version = "==4.5.2.52", optional = true}
 PyWavelets = {version = "*", optional = true}
 scikit-image = {version = "*", optional = true}
@@ -87,11 +78,10 @@
     {platform = "win32", python = "3.6.1", version = "0.8.0", optional = true},
     {platform = "*", version = "*", optional = true}
 ]
->>>>>>> 56faa616
-
-# # Report (pdf)
-# weasyprint = {version = "^52.5", optional = true}
-# cffi = {version = "^1.14.5", optional = true}
+
+# Report (pdf)
+weasyprint = {version = "^52.5", optional = true}
+cffi = {version = "^1.14.5", optional = true}
 
 
 [tool.poetry.dev-dependencies]
@@ -111,44 +101,6 @@
 black = "20.8b1"
 flake8-docstrings = "^1.6.0"
 isort = "5.7.0"
-<<<<<<< HEAD
-#jupyter-contrib-nbextensions = "^0.5.1"
-#flake8 = "^4.0.1"
-
-
-# [tool.poetry.extras]
-# cv = [
-#     "albumentations",
-#     "efficientnet-pytorch",
-#     "opencv-python",
-#     "PyWavelets",
-#     "scikit-image",
-#     "torchvision"
-# ]
-# nlp = [
-#     "gensim",
-#     "nltk",
-#     "transformers"
-# ]
-# report = [
-#     "cffi",
-#     "weasyprint"
-# ]
-# all = [
-#     "albumentations",
-#     "efficientnet-pytorch",
-#     "opencv-python",
-#     "PyWavelets",
-#     "scikit-image",
-#     "torchvision",
-#     "gensim",
-#     "nltk",
-#     "transformers",
-#     "cffi",
-#     "weasyprint"
-# ]
-
-=======
 jupyter-contrib-nbextensions = "^0.5.1"
 flake8 = "^4.0.1"
 
@@ -184,7 +136,6 @@
     "cffi",
     "weasyprint"
 ]
->>>>>>> 56faa616
 
 
 [build-system]
