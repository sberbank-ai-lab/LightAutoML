[tool.poetry]
name = "LightAutoML"
version = "0.3.2"
description = "Fast and customizable framework for automatic ML model creation (AutoML)"
authors = [
    "Alexander Ryzhkov <AMRyzhkov@sberbank.ru>",
    "Anton Vakhrushev <AGVakhrushev@sberbank.ru>",
    "Dmitrii Simakov <Simakov.D.E@sberbank.ru>",
    "Rinchin Damdinov <RGDamdinov@sberbank.ru>",
    "Alexander Kirilin <ADKirilin@sberbank.ru>",
    "Vasilii Bunakov <VABunakov@sberbank.ru>",
    "Pavel Shvets <PIShvets@sberbank.ru>",
]
readme = "README.md"
license = "Apache-2.0"
homepage = "https://lightautoml.readthedocs.io/en/latest/"
repository = "https://github.com/sberbank-ai-lab/LightAutoML"
classifiers = [
    "Programming Language :: Python :: 3.6",
    "Programming Language :: Python :: 3.7",
    "Programming Language :: Python :: 3.8",
    "Programming Language :: Python :: 3.9",
    "Operating System :: OS Independent",
    "Intended Audience :: Science/Research",
    "Development Status :: 3 - Alpha",
    "Environment :: Console",
    "Natural Language :: Russian",
    "Topic :: Scientific/Engineering :: Artificial Intelligence",
    "Typing :: Typed"
]


[tool.poetry.dependencies]
python = ">=3.6.1, <3.10"

poetry-core = "^1.0.0"
numpy = [
  {version = ">=1.20.0", python = ">=3.7"},
  {version = "*", python = "<3.7"}
]
scipy = "*"
pandas = ">=1"
scikit-learn = ">=0.22"
lightgbm = "^2.3"
catboost = "*"
optuna = "*"
torch = [
    {platform = "win32", python = "3.6.1", version = "1.7.0"},
    {platform = "*", version = "<1.9"}
]
dataclasses = "0.6"
holidays = "*"
networkx = "*"
cmaes = "*"
pyyaml = "*"
tqdm = "*"
joblib = "*"
importlib-metadata = {version = "^1.0", python = "<3.8"}

autowoe = ">=1.2"

jinja2 = "*"
json2html = "*"
seaborn = "*"

# NLP
gensim = {version = ">=4", optional = true}
nltk = {version = "*", optional = true}
transformers = {version = ">=4", optional = true}

# CV
albumentations = {version = ">=0.4.6", optional = true}
efficientnet-pytorch = {version = "*", optional = true}
opencv-python = {version = "*", optional = true}
PyWavelets = {version = "*", optional = true}
scikit-image = {version = "*", optional = true}
torchvision = [
    {platform = "win32", python = "3.6.1", version = "0.8.0", optional = true},
    {platform = "*", version = "*", optional = true}
]

# Report (pdf)
weasyprint = {version = "^52.5", optional = true}
cffi = {version = "^1.14.5", optional = true}


[tool.poetry.dev-dependencies]
pytest = "*"
sphinx = "*"
sphinx-rtd-theme = "*"
IPython = "*"
nbsphinx = "*"
nbsphinx-link = "*"
sphinx-autodoc-typehints = "*"
pandoc = "*"
pre-commit = "*"
notebook = "*"
mypy = "^0.910"
tox = "*"
jupyter-contrib-nbextensions = "^0.5.1"
<<<<<<< HEAD
=======
flake8 = "^4.0.1"
>>>>>>> 6237d944


[tool.poetry.extras]
cv = [
    "albumentations",
    "efficientnet-pytorch",
    "opencv-python",
    "PyWavelets",
    "scikit-image",
    "torchvision"
]
nlp = [
    "gensim",
    "nltk",
    "transformers"
]
report = [
    "cffi",
    "weasyprint"
]
all = [
    "albumentations",
    "efficientnet-pytorch",
    "opencv-python",
    "PyWavelets",
    "scikit-image",
    "torchvision",
    "gensim",
    "nltk",
    "transformers",
    "cffi",
    "weasyprint"
]

[build-system]
requires = ["poetry-core>=1.0.0"]
build-backend = "poetry.core.masonry.api"


[tool.isort]
profile = "black"
force_single_line = true
atomic = true
include_trailing_comma = true
lines_after_imports = 2
lines_between_types = 1
use_parentheses = true
filter_files = true


[tool.black]
line-length = 120
include = '\.pyi?$'
exclude = '''
/(
    \.eggs
  | \.git
  | \.hg
  | \.mypy_cache
  | \.tox
  | \.venv
  | _build
  | buck-out
  | build
  | dist
  | tests/.*/setup.py
)/
'''

[tool.tox]
legacy_tox_ini = """
[tox]
isolated_build = True
envlist = py{38}

[gh-actions]
python =
    3.6: py36
    3.7: py37
    3.8: py38
    3.9: py39

[gh-actions:env]
PLATFORM =
    ubuntu-latest: linux
    macos-latest: macos
    windows-latest: windows

[testenv:pytest]
envdir = {toxworkdir}/.workdir
whitelist_externals = poetry
commands =
    poetry run pytest tests -v

[testenv:notebooks]
envdir = {toxworkdir}/.workdir
whitelist_externals = poetry
commands =
    poetry install -E nlp
    poetry run jupyter nbconvert --execute --to notebook --inplace examples/tutorials/Tutorial_1_basics.ipynb
    poetry run jupyter nbconvert --execute --to notebook --inplace examples/tutorials/Tutorial_2_WhiteBox_AutoWoE.ipynb
    poetry run jupyter nbconvert --execute --to notebook --inplace examples/tutorials/Tutorial_3_sql_data_source.ipynb
    poetry run jupyter nbconvert --execute --to notebook --inplace examples/tutorials/Tutorial_4_NLP_Interpretation.ipynb
    poetry run jupyter nbconvert --execute --to notebook --inplace examples/tutorials/Tutorial_5_uplift.ipynb
    poetry run jupyter nbconvert --execute --to notebook --inplace examples/tutorials/Tutorial_6_custom_pipeline.ipynb
    poetry run jupyter nbconvert --execute --to notebook --inplace examples/tutorials/Tutorial_7_ICE_and_PDP_interpretation.ipynb
"""<|MERGE_RESOLUTION|>--- conflicted
+++ resolved
@@ -98,10 +98,7 @@
 mypy = "^0.910"
 tox = "*"
 jupyter-contrib-nbextensions = "^0.5.1"
-<<<<<<< HEAD
-=======
 flake8 = "^4.0.1"
->>>>>>> 6237d944
 
 
 [tool.poetry.extras]
